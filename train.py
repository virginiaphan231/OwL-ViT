--- conflicted
+++ resolved
@@ -88,13 +88,7 @@
                 inputs = processor(images=images, text=batch_text_labels, return_tensors="pt")
                 inputs = {k: v.to(device) for k, v in inputs.items()}  
 
-                outputs = model(**inputs, return_dict=True)
-                
-
-<<<<<<< HEAD
     
-=======
->>>>>>> e2850121
                 # Accessing pred_logits and pred_boxes for calculating losses
                 pred_logits = outputs["logits"]
                 pred_boxes = outputs["pred_boxes"]
